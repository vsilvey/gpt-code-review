--- conflicted
+++ resolved
@@ -174,19 +174,11 @@
     logging.info("Analyzing patch content for PR ID: %s", pr_id)
 
     combined_chgs = ""
-<<<<<<< HEAD
+
     logging.info("patch content is: %s", patch_content) #for troubleshooting, to remove later
     for chgs_text in patch_content.split(" diff "):
         if chgs_text:
             try:
-=======
-
-    logging.info("patch content is: %s", patch_content)
-    for chgs_text in patch_content.split(" diff "):
-        if chgs_text:
-            try:
-                logging.info("split text is %s: ", chgs_text)
->>>>>>> 9317b201
                 file_name = chgs_text.split("b/")[1].splitlines()[0]
                 logging.info("Processing changes for file: %s", file_name)
                 combined_chgs += f"\n### File: {file_name}\n```chgs\n{chgs_text}```\n"
@@ -198,11 +190,7 @@
                 )
 
     review_prompt = create_review_prompt(combined_chgs, language, custom_prompt)
-<<<<<<< HEAD
     review = openai_client.generate_response(review_prompt,stream=True)
-=======
-    review = openai_client.generate_response(review_prompt)
->>>>>>> 9317b201
     github_client.post_comment(pr_id, f"ChatGPT version {oai_model}:\n {review}")
 
 def create_review_prompt(content, language, custom_prompt=None):
